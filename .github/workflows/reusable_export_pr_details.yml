name: Export previously recorded PR

env:
  TRUSTED_ORIGIN: "heitorlessa/aws-lambda-powertools-python"

on:
  workflow_call:
    inputs:
      record_pr_workflow_id:
        required: true
        type: number
      # this protects from anyone mimicking "Record PR details" dependency
      # regardless of our untrusted input validation
      workflow_origin:
        required: true
        type: string
    secrets:
      token:
        required: true
    # Map the workflow outputs to job outputs
    outputs:
      prNumber:
        description: "PR Number"
        value: ${{ jobs.export_pr_details.outputs.prNumber }}
      prTitle:
        description: "PR Title"
        value: ${{ jobs.export_pr_details.outputs.prTitle }}
      prBody:
        description: "PR Body as string"
        value: ${{ jobs.export_pr_details.outputs.prBody }}
      prAuthor:
        description: "PR author username"
        value: ${{ jobs.export_pr_details.outputs.prAuthor }}
      prAction:
        description: "PR event action"
        value: ${{ jobs.export_pr_details.outputs.prAction }}
      prIsMerged:
        description: "Whether PR is merged"
        value: ${{ jobs.export_pr_details.outputs.prIsMerged }}

jobs:
  export_pr_details:
<<<<<<< HEAD
    if: inputs.workflow_origin == "dummy_org/dummy_repo"
=======
    if: inputs.workflow_origin == env.TRUSTED_ORIGIN
>>>>>>> b9e357b7
    runs-on: ubuntu-latest
    env:
      FILENAME: pr.txt
    # Map the job outputs to step outputs
    outputs:
      prNumber: ${{ steps.prNumber.outputs.prNumber }}
      prTitle: ${{ steps.prTitle.outputs.prTitle }}
      prBody: ${{ steps.prBody.outputs.prBody }}
      prAuthor: ${{ steps.prAuthor.outputs.prAuthor }}
      prAction: ${{ steps.prAction.outputs.prAction }}
      prIsMerged: ${{ steps.prIsMerged.outputs.prIsMerged }}
    steps:
      - name: Checkout repository # in case caller workflow doesn't checkout thus failing with file not found
        uses: actions/checkout@v3
      - name: "Download previously saved PR"
        uses: actions/github-script@v6
        env:
          WORKFLOW_ID: ${{ inputs.record_pr_workflow_id }}
        # For security, we only download artifacts tied to the successful PR recording workflow
        with:
          github-token: ${{ secrets.token }}
          script: |
            const script = require('.github/scripts/download_pr_artifact.js')
            await script({github, context, core})
      # NodeJS standard library doesn't provide ZIP capabilities; use system `unzip` command instead
      - name: "Unzip PR artifact"
        run: unzip pr.zip
      # NOTE: We need separate steps for each mapped output and respective IDs
      # otherwise the parent caller won't see them regardless on how outputs are set.
      - name: "Export Pull Request Number"
        id: prNumber
        run: echo ::set-output name=prNumber::$(jq -c '.number' ${FILENAME})
      - name: "Export Pull Request Title"
        id: prTitle
        run: echo ::set-output name=prTitle::$(jq -c '.pull_request.title' ${FILENAME})
      - name: "Export Pull Request Body"
        id: prBody
        run: echo ::set-output name=prBody::$(jq -c '.pull_request.body' ${FILENAME})
      - name: "Export Pull Request Author"
        id: prAuthor
        run: echo ::set-output name=prAuthor::$(jq -c '.pull_request.user.login' ${FILENAME})
      - name: "Export Pull Request Action"
        id: prAction
        run: echo ::set-output name=prAction::$(jq -c '.action' ${FILENAME})
      - name: "Export Pull Request Merged status"
        id: prIsMerged
        run: echo ::set-output name=prIsMerged::$(jq -c '.pull_request.merged' ${FILENAME})<|MERGE_RESOLUTION|>--- conflicted
+++ resolved
@@ -40,11 +40,7 @@
 
 jobs:
   export_pr_details:
-<<<<<<< HEAD
-    if: inputs.workflow_origin == "dummy_org/dummy_repo"
-=======
     if: inputs.workflow_origin == env.TRUSTED_ORIGIN
->>>>>>> b9e357b7
     runs-on: ubuntu-latest
     env:
       FILENAME: pr.txt
