--- conflicted
+++ resolved
@@ -8,19 +8,6 @@
   PR_IS_MERGED,
 } = require("./constants")
 
-<<<<<<< HEAD
-    const RELATED_ISSUE_REGEX = /Issue number:[^\d\r\n]+(?<issue>\d+)/;
-
-    const isMatch = RELATED_ISSUE_REGEX.exec(prBody);
-    if (!isMatch) {
-      core.setFailed(`Unable to find related issue for PR number ${prNumber}.\n\n Body details: ${prBody}`);
-      return await github.rest.issues.createComment({
-        owner: context.repo.owner,
-        repo: context.repo.repo,
-        body: `${maintainersTeam} No related issues found. Please ensure '${releaseLabel}' label is applied before releasing.`,
-        issue_number: prNumber,
-      });
-=======
 module.exports = async ({github, context, core}) => {
     if (IGNORE_AUTHORS.includes(PR_AUTHOR)) {
       return core.notice("Author in IGNORE_AUTHORS list; skipping...")
@@ -62,7 +49,6 @@
     } catch (error) {
       core.setFailed(`Is this issue number (${issue}) valid? Perhaps a discussion?`);
       throw new Error(error);
->>>>>>> 24d7b5fb
     }
 
     const { groups: {relatedIssueNumber} } = isMatch
